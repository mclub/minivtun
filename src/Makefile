--- conflicted
+++ resolved
@@ -18,16 +18,8 @@
 %.o: %.c $(HEADERS)
 	$(CC) $(CFLAGS) -c -o $@ $<
 
-<<<<<<< HEAD
 install: lfn-emulator
-	cp -f lfn-emulator /usr/sbin/
+	cp -f minivtun $(PREFIX)/sbin/
 
 clean:
 	rm -f lfn-emulator *.o
-=======
-install: minivtun
-	cp -f minivtun $(PREFIX)/sbin/
-
-clean:
-	rm -f minivtun *.o
->>>>>>> c3227cac
