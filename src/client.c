--- conflicted
+++ resolved
@@ -136,7 +136,7 @@
 
 		pi.flags = 0;
 		pi.proto = nmsg->ipdata.proto;
-<<<<<<< HEAD
+		osx_ether_to_af(&pi.proto);
 		//iov[0].iov_base = &pi;
 		//iov[0].iov_len = sizeof(pi);
 		//iov[1].iov_base = (char *)nmsg + MINIVTUN_MSG_IPDATA_OFFSET;
@@ -144,14 +144,6 @@
 		//rc = writev(tunfd, iov, 2);
 		lfn_task_enqueue(LFN_TASK_TO_TUNNEL, NULL, &pi, sizeof(pi),
 			(char *)nmsg + MINIVTUN_MSG_IPDATA_OFFSET, ip_dlen);
-=======
-		osx_ether_to_af(&pi.proto);
-		iov[0].iov_base = &pi;
-		iov[0].iov_len = sizeof(pi);
-		iov[1].iov_base = (char *)nmsg + MINIVTUN_MSG_IPDATA_OFFSET;
-		iov[1].iov_len = ip_dlen;
-		rc = writev(tunfd, iov, 2);
->>>>>>> c3227cac
 		break;
 	}
 
