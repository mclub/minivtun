/*
 * Copyright (c) 2015 Justin Liu
 * Author: Justin Liu <rssnsj@gmail.com>
 * https://github.com/rssnsj/minivtun
 */

#include <stdio.h>
#include <stdlib.h>
#include <string.h>
#include <unistd.h>
#include <getopt.h>
#include <errno.h>
#include <assert.h>
#include <signal.h>
#include <syslog.h>
#include <sys/socket.h>
#include <sys/ioctl.h>

#include "minivtun.h"

struct minivtun_config config = {
	.ifname = "",
	.tun_mtu = 1300,
	.crypto_passwd = "",
	.crypto_type = NULL,
	.pid_file = NULL,
	.in_background = false,
	.tap_mode = false,
	.wait_dns = false,
	.exit_after = 0,
	.dynamic_link = false,
	.reconnect_timeo = 47,
	.max_droprate = 100,
	.max_rtt = 0,
	.keepalive_interval = 7,
	.health_assess_interval = 60,
	.nr_stats_buckets = 3,
	.health_file = NULL,
	.vt_metric = 0,
	.vt_table = "",
};

struct state_variables state = {
	.tunfd = -1,
	.sockfd = -1,
};

static void vt_route_add(short af, void *n, int prefix, void *g)
{
	union {
		struct in_addr in;
		struct in6_addr in6;
	} *network = n, *gateway = g;
	struct vt_route *rt;

	rt = malloc(sizeof(struct vt_route));
	memset(rt, 0x0, sizeof(*rt));

	rt->af = af;
	rt->prefix = prefix;
	if (af == AF_INET) {
		rt->network.in = network->in;
		rt->network.in.s_addr &= prefix ? htonl(~((1 << (32 - prefix)) - 1)) : 0;
		rt->gateway.in = gateway->in;
	} else if (af == AF_INET6) {
		int i;
		rt->network.in6 = network->in6;
		if (prefix < 128) {
			rt->network.in6.s6_addr[prefix / 8] &= ~((1 << (8 - prefix % 8)) - 1);
			for (i = prefix / 8 + 1; i < 16; i++)
				rt->network.in6.s6_addr[i] &= 0x00;
		}
		rt->gateway.in6 = gateway->in6;
	} else {
		assert(0);
	}

	/* Append to the list */
	rt->next = config.vt_routes;
	config.vt_routes = rt;
}

static void parse_virtual_route(const char *arg)
{
	char expr[80], *net, *pfx, *gw;
	short af = 0;
	int prefix = -1;
	union {
		struct in_addr in;
		struct in6_addr in6;
	} network, gateway;

	strncpy(expr, arg, sizeof(expr));
	expr[sizeof(expr) - 1] = '\0';

	/* Has gateway or not */
	if ((gw = strchr(expr, '=')))
		*(gw++) = '\0';

	/* Network or single IP/IPv6 address */
	net = expr;
	if ((pfx = strchr(net, '/'))) {
		*(pfx++) = '\0';
		prefix = strtol(pfx, NULL, 10);
		if (errno != ERANGE && prefix >= 0 && prefix <= 32 &&
			inet_pton(AF_INET, net, &network)) {
			/* 192.168.0.0/16=10.7.7.1 */
			af = AF_INET;
		} else if (errno != ERANGE && prefix >= 0 && prefix <= 128 &&
			inet_pton(AF_INET6, net, &network)) {
			/* 2001:470:f9f2:ffff::/64=2001:470:f9f2::1 */
			af = AF_INET6;
		} else {
			fprintf(stderr, "*** Not a valid route expression '%s'.\n", arg);
			exit(1);
		}
	} else {
		if (inet_pton(AF_INET, net, &network)) {
			/* 192.168.0.1=10.7.7.1 */
			af = AF_INET;
			prefix = 32;
		} else if (inet_pton(AF_INET6, net, &network)) {
			/* 2001:470:f9f2:ffff::1=2001:470:f9f2::1 */
			af = AF_INET6;
			prefix = 128;
		} else {
			fprintf(stderr, "*** Not a valid route expression '%s'.\n", arg);
			exit(1);
		}
	}

	/* Has gateway or not */
	if (gw) {
		if (!inet_pton(af, gw, &gateway)) {
			fprintf(stderr, "*** Not a valid route expression '%s'.\n", arg);
			exit(1);
		}
	} else {
		memset(&gateway, 0x0, sizeof(gateway));
	}

	vt_route_add(af, &network, prefix, &gateway);
}

static void print_help(int argc, char *argv[])
{
	int i;

	printf("Mini virtual tunneller in non-standard protocol.\n");
	printf("Usage:\n");
	printf("  %s [options]\n", argv[0]);
	printf("Options:\n");
	printf("  -l, --local <ip:port>               local IP:port for server to listen\n");
	printf("  -r, --remote <host:port>            host:port of server to connect (brace with [] for bare IPv6)\n");
	printf("  -n, --ifname <ifname>               virtual interface name\n");
	printf("  -m, --mtu <mtu>                     set MTU size, default: %u.\n", config.tun_mtu);
	printf("  -a, --ipv4-addr <tun_lip/tun_rip>   pointopoint IPv4 pair of the virtual interface\n");
	printf("                  <tun_lip/pfx_len>   IPv4 address/prefix length pair\n");
	printf("  -A, --ipv6-addr <tun_ip6/pfx_len>   IPv6 address/prefix length pair\n");
	printf("  -d, --daemon                        run as daemon process\n");
	printf("  -p, --pidfile <pid_file>            PID file of the daemon\n");
	printf("  -E, --tap                           TAP mode\n");
	printf("  -e, --key <encryption_key>          shared password for data encryption\n");
	printf("  -t, --type <encryption_type>        encryption type\n");
	printf("  -v, --route <network/prefix>[=gw]   attached IPv4/IPv6 route on this link, can be multiple\n");
	printf("  -w, --wait-dns                      wait for DNS resolve ready after service started\n");
	printf("  -D, --dynamic-link                  dynamic link mode, not bring up until data received\n");
	printf("  -M, --metric <metric>               metric of attached IPv4 routes\n");
	printf("  -T, --table <table_name>            route table of the attached IPv4 routes\n");
	printf("  -x, --exit-after <N>                force the client to exit after N seconds\n");
<<<<<<< HEAD
	printf("  -D, --dynamic-link                  dynamic link mode, not bring up until data received\n");
	printf("  -w, --wait-dns                      wait for DNS resolve ready after service started.\n");
	printf("      --health-file <file_path>       file for writing real-time health data.\n");
#ifdef __linux__
	printf("  -E, --tap                           TAP mode\n");
	printf("  -B, --mac <mac_address>             specify the MAC address of TAP interface\n");
#endif
	printf("  -d, --daemon                        run as daemon process\n");
=======
	printf("  -H, --health-file <file_path>       file for writing real-time health data\n");
	printf("  -R, --reconnect-timeo <N>           maximum inactive time (seconds) before reconnect, default: %u\n", config.reconnect_timeo);
	printf("  -K, --keepalive <N>                 seconds between keep-alive tests, default: %u\n", config.keepalive_interval);
	printf("  -S, --health-assess <N>             seconds between health assess, default: %u\n", config.health_assess_interval);
	printf("  -B, --stats-buckets <N>             health data buckets, default: %u\n", config.nr_stats_buckets);
	printf("  -P, --max-droprate <1~100>          maximum allowed packet drop percentage, default: %u%%\n", config.max_droprate);
	printf("  -X, --max-rtt <N>                   maximum allowed echo delay (ms), default: unlimited\n");
>>>>>>> 1a1eda25
	printf("  -h, --help                          print this help\n");
	printf("Supported encryption algorithms:\n");
	printf("  ");
	for (i = 0; cipher_pairs[i].name; i++)
		printf("%s, ", cipher_pairs[i].name);
	printf("\n");
}

int main(int argc, char *argv[])
{
	const char *tun_ip_config = NULL, *tun_ip6_config = NULL;
	const char *loc_addr_pair = NULL, *peer_addr_pair = NULL;
	const char *tap_mac_config = NULL;
	const char *crypto_type = CRYPTO_DEFAULT_ALGORITHM;
	int override_mtu = 0, opt;
	struct timeval current;

	static struct option long_opts[] = {
		{ "local", required_argument, 0, 'l', },
		{ "remote", required_argument, 0, 'r', },
		{ "ipv4-addr", required_argument, 0, 'a', },
		{ "ipv6-addr", required_argument, 0, 'A', },
		{ "ifname", required_argument, 0, 'n', },
		{ "mtu", required_argument, 0, 'm', },
		{ "pidfile", required_argument, 0, 'p', },
		{ "daemon", no_argument, 0, 'd', },
		{ "tap", no_argument, 0, 'E', },
		{ "key", required_argument, 0, 'e', },
		{ "type", required_argument, 0, 't', },
		{ "route", required_argument, 0, 'v', },
		{ "wait-dns", no_argument, 0, 'w', },
		{ "exit-after", required_argument, 0, 'x', },
		{ "dynamic-link", no_argument, 0, 'D', },
<<<<<<< HEAD
#ifdef __linux__
		{ "tap", no_argument, 0, 'E', },
		{ "mac", required_argument, 0, 'B', },
#endif
		{ "daemon", no_argument, 0, 'd', },
		{ "wait-dns", no_argument, 0, 'w', },
=======
		{ "reconnect", required_argument, 0, 'R', },
		{ "keepalive", required_argument, 0, 'K', },
		{ "health-assess", required_argument, 0, 'S', },
		{ "stats-buckets", required_argument, 0, 'B', },
		{ "health-file", required_argument, 0, 'H', },
		{ "max-droprate", required_argument, 0, 'P', },
		{ "max-rtt", required_argument, 0, 'X', },
		{ "metric", required_argument, 0, 'M', },
		{ "table", required_argument, 0, 'T', },
>>>>>>> 1a1eda25
		{ "help", no_argument, 0, 'h', },
		{ 0, 0, 0, 0, },
	};

<<<<<<< HEAD
	while ((opt = getopt_long(argc, argv, "r:l:R:H:a:A:m:k:n:p:e:t:v:M:T:x:DEB:dwh",
=======
	while ((opt = getopt_long(argc, argv, "r:l:a:A:m:n:p:e:t:v:x:R:K:S:B:H:P:X:M:T:DEdwh",
>>>>>>> 1a1eda25
			long_opts, NULL)) != -1) {
		switch (opt) {
		case 'l':
			loc_addr_pair = optarg;
			break;
		case 'r':
			peer_addr_pair = optarg;
			break;
		case 'a':
			tun_ip_config = optarg;
			break;
		case 'A':
			tun_ip6_config = optarg;
			break;
		case 'n':
			strncpy(config.ifname, optarg, sizeof(config.ifname) - 1);
			config.ifname[sizeof(config.ifname) - 1] = '\0';
			break;
		case 'm':
			override_mtu = strtoul(optarg, NULL, 10);
			break;
		case 'p':
			config.pid_file = optarg;
			break;
		case 'd':
			config.in_background = true;
			break;
		case 'E':
			config.tap_mode = true;
			break;
		case 'e':
			config.crypto_passwd = optarg;
			break;
		case 't':
			crypto_type = optarg;
			break;
		case 'v':
			parse_virtual_route(optarg);
			break;
		case 'w':
			config.wait_dns = true;
			break;
		case 'x':
			config.exit_after = strtoul(optarg, NULL, 10);
			break;
		case 'D':
			config.dynamic_link = true;
			break;
<<<<<<< HEAD
#ifdef __linux__
		case 'E':
			config.tap_mode = true;
			break;
		case 'B':
			tap_mac_config = optarg;
			break;
#endif
		case 'd':
			config.in_background = true;
=======
		case 'R':
			config.reconnect_timeo = strtoul(optarg, NULL, 10);
			break;
		case 'K':
			config.keepalive_interval = strtoul(optarg, NULL, 10);
>>>>>>> 1a1eda25
			break;
		case 'S':
			config.health_assess_interval = strtoul(optarg, NULL, 10);
			break;
		case 'B':
			config.nr_stats_buckets = strtoul(optarg, NULL, 10);
			break;
		case 'H':
			config.health_file = optarg;
			break;
		case 'P':
			config.max_droprate = strtoul(optarg, NULL, 10);
			if (config.max_droprate < 1 || config.max_droprate > 100) {
				fprintf(stderr, "*** Acceptable '--max-droprate' values: 1~100.\n");
				exit(1);
			}
			break;
		case 'X':
			config.max_rtt = strtoul(optarg, NULL, 10);
			break;
		case 'M':
			config.vt_metric = strtoul(optarg, NULL, 10);
			break;
		case 'T':
			strncpy(config.vt_table, optarg, sizeof(config.vt_table));
			config.vt_table[sizeof(config.vt_table) - 1] = '\0';
			break;
		case 'h':
			print_help(argc, argv);
			exit(0);
			break;
		case '?':
			exit(1);
		}
	}

	if (override_mtu) {
		config.tun_mtu = override_mtu;
	} else {
		/* Default ethernet mode MTU: 1500 */
		if (config.tap_mode)
			config.tun_mtu = 1500;
	}

	/* Random seed */
	gettimeofday(&current, NULL);
	srand(current.tv_sec ^ current.tv_usec ^ getpid());

	if (config.ifname[0] == '\0')
		strcpy(config.ifname, "mv%d");
	if ((state.tunfd = tun_alloc(config.ifname, config.tap_mode)) < 0) {
		fprintf(stderr, "*** open_tun() failed: %s.\n", strerror(errno));
		exit(1);
	}

	openlog(config.ifname, LOG_PID | LOG_PERROR | LOG_NDELAY, LOG_USER);

	/* Configure MAC address for the TAP interface. */
	if (config.tap_mode && tap_mac_config) {
		// a quick-n-dirty check on MAC string
		if (strlen(tap_mac_config) != 17 || strchr(tap_mac_config, ':') == NULL ) {
			fprintf(stderr, "*** Invalid mac address: %s.\n", tap_mac_config);
			exit(1);
		}

		ip_link_set_tap_mac(config.ifname, tap_mac_config);
	}

	/* Configure IPv4 address for the interface. */
	if (tun_ip_config) {
		char s_lip[20], s_rip[20], *sp;
		struct in_addr vaddr;
		int pfxlen = 0;

		if (!(sp = strchr(tun_ip_config, '/'))) {
			fprintf(stderr, "*** Invalid IPv4 address pair: %s.\n", tun_ip_config);
			exit(1);
		}
		strncpy(s_lip, tun_ip_config, sp - tun_ip_config);
		s_lip[sp - tun_ip_config] = '\0';
		sp++;
		strncpy(s_rip, sp, sizeof(s_rip));
		s_rip[sizeof(s_rip) - 1] = '\0';

		if (!inet_pton(AF_INET, s_lip, &vaddr)) {
			fprintf(stderr, "*** Invalid local IPv4 address: %s.\n", s_lip);
			exit(1);
		}
		config.tun_in_local = vaddr;
		if (inet_pton(AF_INET, s_rip, &vaddr)) {
			if (loc_addr_pair) {
				struct in_addr nz = { .s_addr = 0 };
				vt_route_add(AF_INET, &nz, 0, &vaddr);
			}
			config.tun_in_peer = vaddr;
		} else if (sscanf(s_rip, "%d", &pfxlen) == 1 && pfxlen > 0 && pfxlen < 31 ) {
			config.tun_in_prefix = pfxlen;
		} else {
			fprintf(stderr, "*** Not a legal netmask or prefix length: %s.\n", s_rip);
			exit(1);
		}
		ip_addr_add_ipv4(config.ifname, &config.tun_in_local,
				&config.tun_in_peer, config.tun_in_prefix);
	}

	/* Configure IPv6 address if set. */
	if (tun_ip6_config) {
		char s_lip[50], s_pfx[20], *sp;
		struct in6_addr vaddr;
		int pfxlen = 0;

		if (!(sp = strchr(tun_ip6_config, '/'))) {
			fprintf(stderr, "*** Invalid IPv6 address pair: %s.\n", tun_ip6_config);
			exit(1);
		}
		strncpy(s_lip, tun_ip6_config, sp - tun_ip6_config);
		s_lip[sp - tun_ip6_config] = '\0';
		sp++;
		strncpy(s_pfx, sp, sizeof(s_pfx));
		s_pfx[sizeof(s_pfx) - 1] = '\0';

		if (!inet_pton(AF_INET6, s_lip, &vaddr)) {
			fprintf(stderr, "*** Invalid local IPv6 address: %s.\n", s_lip);
			exit(1);
		}
		config.tun_in6_local = vaddr;
		if (!(sscanf(s_pfx, "%d", &pfxlen) == 1 && pfxlen > 0 && pfxlen <= 128)) {
			fprintf(stderr, "*** Not a legal prefix length: %s.\n", s_pfx);
			exit(1);
		}
		config.tun_in6_prefix = pfxlen;

		ip_addr_add_ipv6(config.ifname, &config.tun_in6_local, config.tun_in6_prefix);
	}

	/* Set proper MTU size, and link up */
	ip_link_set_mtu(config.ifname, config.tun_mtu);
	ip_link_set_updown(config.ifname, true);

	if (enabled_encryption()) {
		fill_with_string_md5sum(config.crypto_passwd, config.crypto_key, CRYPTO_MAX_KEY_SIZE);
		if ((config.crypto_type = get_crypto_type(crypto_type)) == NULL) {
			fprintf(stderr, "*** No such encryption type defined: %s.\n", crypto_type);
			exit(1);
		}
	} else {
		memset(config.crypto_key, 0x0, CRYPTO_MAX_KEY_SIZE);
		fprintf(stderr, "*** WARNING: Transmission will not be encrypted.\n");
	}

	if (loc_addr_pair) {
		run_server(loc_addr_pair);
	} else if (peer_addr_pair) {
		run_client(peer_addr_pair);
	} else {
		fprintf(stderr, "*** No valid local or peer address specified.\n");
		exit(1);
	}

	/* Some cleanups before exit */
	if (config.health_file)
		remove(config.health_file);
	closelog();

	return 0;
}
<|MERGE_RESOLUTION|>--- conflicted
+++ resolved
@@ -159,7 +159,10 @@
 	printf("  -A, --ipv6-addr <tun_ip6/pfx_len>   IPv6 address/prefix length pair\n");
 	printf("  -d, --daemon                        run as daemon process\n");
 	printf("  -p, --pidfile <pid_file>            PID file of the daemon\n");
+#ifdef __linux__
 	printf("  -E, --tap                           TAP mode\n");
+	printf("  -b, --mac <mac_address>             specify the MAC address of TAP interface\n");
+#endif
 	printf("  -e, --key <encryption_key>          shared password for data encryption\n");
 	printf("  -t, --type <encryption_type>        encryption type\n");
 	printf("  -v, --route <network/prefix>[=gw]   attached IPv4/IPv6 route on this link, can be multiple\n");
@@ -168,16 +171,6 @@
 	printf("  -M, --metric <metric>               metric of attached IPv4 routes\n");
 	printf("  -T, --table <table_name>            route table of the attached IPv4 routes\n");
 	printf("  -x, --exit-after <N>                force the client to exit after N seconds\n");
-<<<<<<< HEAD
-	printf("  -D, --dynamic-link                  dynamic link mode, not bring up until data received\n");
-	printf("  -w, --wait-dns                      wait for DNS resolve ready after service started.\n");
-	printf("      --health-file <file_path>       file for writing real-time health data.\n");
-#ifdef __linux__
-	printf("  -E, --tap                           TAP mode\n");
-	printf("  -B, --mac <mac_address>             specify the MAC address of TAP interface\n");
-#endif
-	printf("  -d, --daemon                        run as daemon process\n");
-=======
 	printf("  -H, --health-file <file_path>       file for writing real-time health data\n");
 	printf("  -R, --reconnect-timeo <N>           maximum inactive time (seconds) before reconnect, default: %u\n", config.reconnect_timeo);
 	printf("  -K, --keepalive <N>                 seconds between keep-alive tests, default: %u\n", config.keepalive_interval);
@@ -185,7 +178,6 @@
 	printf("  -B, --stats-buckets <N>             health data buckets, default: %u\n", config.nr_stats_buckets);
 	printf("  -P, --max-droprate <1~100>          maximum allowed packet drop percentage, default: %u%%\n", config.max_droprate);
 	printf("  -X, --max-rtt <N>                   maximum allowed echo delay (ms), default: unlimited\n");
->>>>>>> 1a1eda25
 	printf("  -h, --help                          print this help\n");
 	printf("Supported encryption algorithms:\n");
 	printf("  ");
@@ -212,21 +204,16 @@
 		{ "mtu", required_argument, 0, 'm', },
 		{ "pidfile", required_argument, 0, 'p', },
 		{ "daemon", no_argument, 0, 'd', },
+#ifdef __linux__
 		{ "tap", no_argument, 0, 'E', },
+		{ "mac", required_argument, 0, 'b', },
+#endif		
 		{ "key", required_argument, 0, 'e', },
 		{ "type", required_argument, 0, 't', },
 		{ "route", required_argument, 0, 'v', },
 		{ "wait-dns", no_argument, 0, 'w', },
 		{ "exit-after", required_argument, 0, 'x', },
 		{ "dynamic-link", no_argument, 0, 'D', },
-<<<<<<< HEAD
-#ifdef __linux__
-		{ "tap", no_argument, 0, 'E', },
-		{ "mac", required_argument, 0, 'B', },
-#endif
-		{ "daemon", no_argument, 0, 'd', },
-		{ "wait-dns", no_argument, 0, 'w', },
-=======
 		{ "reconnect", required_argument, 0, 'R', },
 		{ "keepalive", required_argument, 0, 'K', },
 		{ "health-assess", required_argument, 0, 'S', },
@@ -236,16 +223,11 @@
 		{ "max-rtt", required_argument, 0, 'X', },
 		{ "metric", required_argument, 0, 'M', },
 		{ "table", required_argument, 0, 'T', },
->>>>>>> 1a1eda25
 		{ "help", no_argument, 0, 'h', },
 		{ 0, 0, 0, 0, },
 	};
 
-<<<<<<< HEAD
-	while ((opt = getopt_long(argc, argv, "r:l:R:H:a:A:m:k:n:p:e:t:v:M:T:x:DEB:dwh",
-=======
-	while ((opt = getopt_long(argc, argv, "r:l:a:A:m:n:p:e:t:v:x:R:K:S:B:H:P:X:M:T:DEdwh",
->>>>>>> 1a1eda25
+	while ((opt = getopt_long(argc, argv, "r:l:a:A:m:n:p:e:t:v:x:R:K:S:B:H:P:X:M:T:DEdwhb:",
 			long_opts, NULL)) != -1) {
 		switch (opt) {
 		case 'l':
@@ -273,45 +255,37 @@
 		case 'd':
 			config.in_background = true;
 			break;
-		case 'E':
-			config.tap_mode = true;
-			break;
-		case 'e':
-			config.crypto_passwd = optarg;
-			break;
-		case 't':
-			crypto_type = optarg;
-			break;
-		case 'v':
-			parse_virtual_route(optarg);
-			break;
-		case 'w':
-			config.wait_dns = true;
-			break;
-		case 'x':
-			config.exit_after = strtoul(optarg, NULL, 10);
-			break;
-		case 'D':
-			config.dynamic_link = true;
-			break;
-<<<<<<< HEAD
 #ifdef __linux__
 		case 'E':
 			config.tap_mode = true;
 			break;
-		case 'B':
+		case 'b':
 			tap_mac_config = optarg;
 			break;
 #endif
-		case 'd':
-			config.in_background = true;
-=======
+		case 'e':
+			config.crypto_passwd = optarg;
+			break;
+		case 't':
+			crypto_type = optarg;
+			break;
+		case 'v':
+			parse_virtual_route(optarg);
+			break;
+		case 'w':
+			config.wait_dns = true;
+			break;
+		case 'x':
+			config.exit_after = strtoul(optarg, NULL, 10);
+			break;
+		case 'D':
+			config.dynamic_link = true;
+			break;
 		case 'R':
 			config.reconnect_timeo = strtoul(optarg, NULL, 10);
 			break;
 		case 'K':
 			config.keepalive_interval = strtoul(optarg, NULL, 10);
->>>>>>> 1a1eda25
 			break;
 		case 'S':
 			config.health_assess_interval = strtoul(optarg, NULL, 10);
