/*
 * Copyright (c) 2015 Justin Liu
 * Author: Justin Liu <rssnsj@gmail.com>
 * https://github.com/rssnsj/minivtun
 */

#include <stdio.h>
#include <stdlib.h>
#include <string.h>
#include <unistd.h>
#include <getopt.h>
#include <errno.h>
#include <assert.h>
#include <signal.h>
#include <syslog.h>
#include <sys/socket.h>
#include <sys/ioctl.h>

#include "minivtun.h"

struct minivtun_config config = {
	.ifname = "",
	.tun_mtu = 1300,
	.tun_qlen = 1500, /* driver default: 500 */
	.crypto_passwd = "",
	.crypto_type = NULL,
	.pid_file = NULL,
	.in_background = false,
	.tap_mode = false,
	.wait_dns = false,
	.exit_after = 0,
	.dynamic_link = false,
	.reconnect_timeo = 47,
	.max_droprate = 100,
	.max_rtt = 0,
	.keepalive_interval = 7,
	.health_assess_interval = 60,
	.nr_stats_buckets = 3,
	.health_file = NULL,
	.vt_metric = 0,
	.vt_table = "",
};

struct state_variables state = {
	.tunfd = -1,
	.sockfd = -1,
};

static void vt_route_add(short af, void *n, int prefix, void *g)
{
	union {
		struct in_addr in;
		struct in6_addr in6;
	} *network = n, *gateway = g;
	struct vt_route *rt;

	rt = malloc(sizeof(struct vt_route));
	memset(rt, 0x0, sizeof(*rt));

	rt->af = af;
	rt->prefix = prefix;
	if (af == AF_INET) {
		rt->network.in = network->in;
		rt->network.in.s_addr &= prefix ? htonl(~((1 << (32 - prefix)) - 1)) : 0;
		rt->gateway.in = gateway->in;
	} else if (af == AF_INET6) {
		int i;
		rt->network.in6 = network->in6;
		if (prefix < 128) {
			rt->network.in6.s6_addr[prefix / 8] &= ~((1 << (8 - prefix % 8)) - 1);
			for (i = prefix / 8 + 1; i < 16; i++)
				rt->network.in6.s6_addr[i] &= 0x00;
		}
		rt->gateway.in6 = gateway->in6;
	} else {
		assert(0);
	}

	/* Append to the list */
	rt->next = config.vt_routes;
	config.vt_routes = rt;
}

static void parse_virtual_route(const char *arg)
{
	char expr[80], *net, *pfx, *gw;
	short af = 0;
	int prefix = -1;
	union {
		struct in_addr in;
		struct in6_addr in6;
	} network, gateway;

	strncpy(expr, arg, sizeof(expr));
	expr[sizeof(expr) - 1] = '\0';

	/* Has gateway or not */
	if ((gw = strchr(expr, '=')))
		*(gw++) = '\0';

	/* Network or single IP/IPv6 address */
	net = expr;
	if ((pfx = strchr(net, '/'))) {
		*(pfx++) = '\0';
		prefix = strtol(pfx, NULL, 10);
		if (errno != ERANGE && prefix >= 0 && prefix <= 32 &&
			inet_pton(AF_INET, net, &network)) {
			/* 192.168.0.0/16=10.7.7.1 */
			af = AF_INET;
		} else if (errno != ERANGE && prefix >= 0 && prefix <= 128 &&
			inet_pton(AF_INET6, net, &network)) {
			/* 2001:470:f9f2:ffff::/64=2001:470:f9f2::1 */
			af = AF_INET6;
		} else {
			fprintf(stderr, "*** Not a valid route expression '%s'.\n", arg);
			exit(1);
		}
	} else {
		if (inet_pton(AF_INET, net, &network)) {
			/* 192.168.0.1=10.7.7.1 */
			af = AF_INET;
			prefix = 32;
		} else if (inet_pton(AF_INET6, net, &network)) {
			/* 2001:470:f9f2:ffff::1=2001:470:f9f2::1 */
			af = AF_INET6;
			prefix = 128;
		} else {
			fprintf(stderr, "*** Not a valid route expression '%s'.\n", arg);
			exit(1);
		}
	}

	/* Has gateway or not */
	if (gw) {
		if (!inet_pton(af, gw, &gateway)) {
			fprintf(stderr, "*** Not a valid route expression '%s'.\n", arg);
			exit(1);
		}
	} else {
		memset(&gateway, 0x0, sizeof(gateway));
	}

	vt_route_add(af, &network, prefix, &gateway);
}

static void print_help(int argc, char *argv[])
{
	int i;

	printf("Mini virtual tunneller in non-standard protocol.\n");
	printf("Usage:\n");
	printf("  %s [options]\n", argv[0]);
	printf("Options:\n");
	printf("  -l, --local <ip:port>               local IP:port for server to listen\n");
	printf("  -r, --remote <host:port>            host:port of server to connect (brace with [] for bare IPv6)\n");
	printf("  -n, --ifname <ifname>               virtual interface name\n");
	printf("  -m, --mtu <mtu>                     set MTU size, default: %u.\n", config.tun_mtu);
	printf("  -Q, --qlen <qlen>                   set TX queue length, default: %u\n", config.tun_qlen);
	printf("  -a, --ipv4-addr <tun_lip/tun_rip>   pointopoint IPv4 pair of the virtual interface\n");
	printf("                  <tun_lip/pfx_len>   IPv4 address/prefix length pair\n");
	printf("  -A, --ipv6-addr <tun_ip6/pfx_len>   IPv6 address/prefix length pair\n");
	printf("  -d, --daemon                        run as daemon process\n");
	printf("  -p, --pidfile <pid_file>            PID file of the daemon\n");
#ifdef __linux__
	printf("  -E, --tap                           TAP mode\n");
	printf("  -b, --mac <mac_address>             specify the MAC address of TAP interface\n");
#endif
	printf("  -e, --key <encryption_key>          shared password for data encryption\n");
	printf("  -t, --type <encryption_type>        encryption type\n");
	printf("  -v, --route <network/prefix>[=gw]   attached IPv4/IPv6 route on this link, can be multiple\n");
	printf("  -w, --wait-dns                      wait for DNS resolve ready after service started\n");
	printf("  -D, --dynamic-link                  dynamic link mode, not bring up until data received\n");
	printf("  -M, --metric <metric>               metric of attached IPv4 routes\n");
	printf("  -T, --table <table_name>            route table of the attached IPv4 routes\n");
	printf("  -x, --exit-after <N>                force the client to exit after N seconds\n");
	printf("  -H, --health-file <file_path>       file for writing real-time health data\n");
	printf("  -R, --reconnect-timeo <N>           maximum inactive time (seconds) before reconnect, default: %u\n", config.reconnect_timeo);
	printf("  -K, --keepalive <N>                 seconds between keep-alive tests, default: %u\n", config.keepalive_interval);
	printf("  -S, --health-assess <N>             seconds between health assess, default: %u\n", config.health_assess_interval);
	printf("  -B, --stats-buckets <N>             health data buckets, default: %u\n", config.nr_stats_buckets);
	printf("  -P, --max-droprate <1~100>          maximum allowed packet drop percentage, default: %u%%\n", config.max_droprate);
	printf("  -X, --max-rtt <N>                   maximum allowed echo delay (ms), default: unlimited\n");
	printf("  -h, --help                          print this help\n");
	printf("Supported encryption algorithms:\n");
	printf("  ");
	for (i = 0; cipher_pairs[i].name; i++)
		printf("%s, ", cipher_pairs[i].name);
	printf("\n");
}

int main(int argc, char *argv[])
{
	const char *tun_ip_config = NULL, *tun_ip6_config = NULL;
	const char *loc_addr_pair = NULL, *peer_addr_pair = NULL;
	const char *tap_mac_config = NULL;
	const char *crypto_type = CRYPTO_DEFAULT_ALGORITHM;
	int override_mtu = 0, opt;
	struct timeval current;

	static struct option long_opts[] = {
		{ "local", required_argument, 0, 'l', },
		{ "remote", required_argument, 0, 'r', },
		{ "ipv4-addr", required_argument, 0, 'a', },
		{ "ipv6-addr", required_argument, 0, 'A', },
		{ "ifname", required_argument, 0, 'n', },
		{ "mtu", required_argument, 0, 'm', },
		{ "qlen", required_argument, 0, 'Q', },
		{ "pidfile", required_argument, 0, 'p', },
		{ "daemon", no_argument, 0, 'd', },
#ifdef __linux__
		{ "tap", no_argument, 0, 'E', },
		{ "mac", required_argument, 0, 'b', },
#endif		
		{ "key", required_argument, 0, 'e', },
		{ "type", required_argument, 0, 't', },
		{ "route", required_argument, 0, 'v', },
		{ "wait-dns", no_argument, 0, 'w', },
		{ "exit-after", required_argument, 0, 'x', },
		{ "dynamic-link", no_argument, 0, 'D', },
		{ "reconnect", required_argument, 0, 'R', },
		{ "keepalive", required_argument, 0, 'K', },
		{ "health-assess", required_argument, 0, 'S', },
		{ "stats-buckets", required_argument, 0, 'B', },
		{ "health-file", required_argument, 0, 'H', },
		{ "max-droprate", required_argument, 0, 'P', },
		{ "max-rtt", required_argument, 0, 'X', },
		{ "metric", required_argument, 0, 'M', },
		{ "table", required_argument, 0, 'T', },
		{ "help", no_argument, 0, 'h', },
		{ 0, 0, 0, 0, },
	};

<<<<<<< HEAD
	while ((opt = getopt_long(argc, argv, "r:l:a:A:m:n:p:e:t:v:x:R:K:S:B:H:P:X:M:T:DEdwhb:",
=======
	while ((opt = getopt_long(argc, argv, "r:l:a:A:m:Q:n:p:e:t:v:x:R:K:S:B:H:P:X:M:T:DEdwh",
>>>>>>> c8c5ea87
			long_opts, NULL)) != -1) {
		switch (opt) {
		case 'l':
			loc_addr_pair = optarg;
			break;
		case 'r':
			peer_addr_pair = optarg;
			break;
		case 'a':
			tun_ip_config = optarg;
			break;
		case 'A':
			tun_ip6_config = optarg;
			break;
		case 'n':
			strncpy(config.ifname, optarg, sizeof(config.ifname) - 1);
			config.ifname[sizeof(config.ifname) - 1] = '\0';
			break;
		case 'm':
			override_mtu = strtoul(optarg, NULL, 10);
			break;
		case 'Q':
			config.tun_qlen = strtoul(optarg, NULL, 10);
			break;
		case 'p':
			config.pid_file = optarg;
			break;
		case 'd':
			config.in_background = true;
			break;
#ifdef __linux__
		case 'E':
			config.tap_mode = true;
			break;
		case 'b':
			tap_mac_config = optarg;
			break;
#endif
		case 'e':
			config.crypto_passwd = optarg;
			break;
		case 't':
			crypto_type = optarg;
			break;
		case 'v':
			parse_virtual_route(optarg);
			break;
		case 'w':
			config.wait_dns = true;
			break;
		case 'x':
			config.exit_after = strtoul(optarg, NULL, 10);
			break;
		case 'D':
			config.dynamic_link = true;
			break;
		case 'R':
			config.reconnect_timeo = strtoul(optarg, NULL, 10);
			break;
		case 'K':
			config.keepalive_interval = strtoul(optarg, NULL, 10);
			break;
		case 'S':
			config.health_assess_interval = strtoul(optarg, NULL, 10);
			break;
		case 'B':
			config.nr_stats_buckets = strtoul(optarg, NULL, 10);
			break;
		case 'H':
			config.health_file = optarg;
			break;
		case 'P':
			config.max_droprate = strtoul(optarg, NULL, 10);
			if (config.max_droprate < 1 || config.max_droprate > 100) {
				fprintf(stderr, "*** Acceptable '--max-droprate' values: 1~100.\n");
				exit(1);
			}
			break;
		case 'X':
			config.max_rtt = strtoul(optarg, NULL, 10);
			break;
		case 'M':
			config.vt_metric = strtoul(optarg, NULL, 10);
			break;
		case 'T':
			strncpy(config.vt_table, optarg, sizeof(config.vt_table));
			config.vt_table[sizeof(config.vt_table) - 1] = '\0';
			break;
		case 'h':
			print_help(argc, argv);
			exit(0);
			break;
		case '?':
			exit(1);
		}
	}

	if (override_mtu) {
		config.tun_mtu = override_mtu;
	} else {
		/* Default ethernet mode MTU: 1500 */
		if (config.tap_mode)
			config.tun_mtu = 1500;
	}

	/* Random seed */
	gettimeofday(&current, NULL);
	srand(current.tv_sec ^ current.tv_usec ^ getpid());

	if (config.ifname[0] == '\0')
		strcpy(config.ifname, "mv%d");
	if ((state.tunfd = tun_alloc(config.ifname, config.tap_mode)) < 0) {
		fprintf(stderr, "*** open_tun() failed: %s.\n", strerror(errno));
		exit(1);
	}

	openlog(config.ifname, LOG_PID | LOG_PERROR | LOG_NDELAY, LOG_USER);

	/* Configure MAC address for the TAP interface. */
	if (config.tap_mode && tap_mac_config) {
		// a quick-n-dirty check on MAC string
		if (strlen(tap_mac_config) != 17 || strchr(tap_mac_config, ':') == NULL ) {
			fprintf(stderr, "*** Invalid mac address: %s.\n", tap_mac_config);
			exit(1);
		}

		ip_link_set_tap_mac(config.ifname, tap_mac_config);
	}

	/* Configure IPv4 address for the interface. */
	if (tun_ip_config) {
		char s_lip[20], s_rip[20], *sp;
		struct in_addr vaddr;
		int pfxlen = 0;

		if (!(sp = strchr(tun_ip_config, '/'))) {
			fprintf(stderr, "*** Invalid IPv4 address pair: %s.\n", tun_ip_config);
			exit(1);
		}
		strncpy(s_lip, tun_ip_config, sp - tun_ip_config);
		s_lip[sp - tun_ip_config] = '\0';
		sp++;
		strncpy(s_rip, sp, sizeof(s_rip));
		s_rip[sizeof(s_rip) - 1] = '\0';

		if (!inet_pton(AF_INET, s_lip, &vaddr)) {
			fprintf(stderr, "*** Invalid local IPv4 address: %s.\n", s_lip);
			exit(1);
		}
		config.tun_in_local = vaddr;
		if (inet_pton(AF_INET, s_rip, &vaddr)) {
			if (loc_addr_pair) {
				struct in_addr nz = { .s_addr = 0 };
				vt_route_add(AF_INET, &nz, 0, &vaddr);
			}
			config.tun_in_peer = vaddr;
		} else if (sscanf(s_rip, "%d", &pfxlen) == 1 && pfxlen > 0 && pfxlen < 31 ) {
			config.tun_in_prefix = pfxlen;
		} else {
			fprintf(stderr, "*** Not a legal netmask or prefix length: %s.\n", s_rip);
			exit(1);
		}
		ip_addr_add_ipv4(config.ifname, &config.tun_in_local,
				&config.tun_in_peer, config.tun_in_prefix);
	}

	/* Configure IPv6 address if set. */
	if (tun_ip6_config) {
		char s_lip[50], s_pfx[20], *sp;
		struct in6_addr vaddr;
		int pfxlen = 0;

		if (!(sp = strchr(tun_ip6_config, '/'))) {
			fprintf(stderr, "*** Invalid IPv6 address pair: %s.\n", tun_ip6_config);
			exit(1);
		}
		strncpy(s_lip, tun_ip6_config, sp - tun_ip6_config);
		s_lip[sp - tun_ip6_config] = '\0';
		sp++;
		strncpy(s_pfx, sp, sizeof(s_pfx));
		s_pfx[sizeof(s_pfx) - 1] = '\0';

		if (!inet_pton(AF_INET6, s_lip, &vaddr)) {
			fprintf(stderr, "*** Invalid local IPv6 address: %s.\n", s_lip);
			exit(1);
		}
		config.tun_in6_local = vaddr;
		if (!(sscanf(s_pfx, "%d", &pfxlen) == 1 && pfxlen > 0 && pfxlen <= 128)) {
			fprintf(stderr, "*** Not a legal prefix length: %s.\n", s_pfx);
			exit(1);
		}
		config.tun_in6_prefix = pfxlen;

		ip_addr_add_ipv6(config.ifname, &config.tun_in6_local, config.tun_in6_prefix);
	}

	/* Set proper MTU size, and link up */
	ip_link_set_mtu(config.ifname, config.tun_mtu);
	ip_link_set_txqueue_len(config.ifname, config.tun_qlen);
	ip_link_set_updown(config.ifname, true);

	if (enabled_encryption()) {
		fill_with_string_md5sum(config.crypto_passwd, config.crypto_key, CRYPTO_MAX_KEY_SIZE);
		if ((config.crypto_type = get_crypto_type(crypto_type)) == NULL) {
			fprintf(stderr, "*** No such encryption type defined: %s.\n", crypto_type);
			exit(1);
		}
	} else {
		memset(config.crypto_key, 0x0, CRYPTO_MAX_KEY_SIZE);
		fprintf(stderr, "*** WARNING: Transmission will not be encrypted.\n");
	}

	if (loc_addr_pair) {
		run_server(loc_addr_pair);
	} else if (peer_addr_pair) {
		run_client(peer_addr_pair);
	} else {
		fprintf(stderr, "*** No valid local or peer address specified.\n");
		exit(1);
	}

	/* Some cleanups before exit */
	if (config.health_file)
		remove(config.health_file);
	closelog();

	return 0;
}
<|MERGE_RESOLUTION|>--- conflicted
+++ resolved
@@ -230,11 +230,7 @@
 		{ 0, 0, 0, 0, },
 	};
 
-<<<<<<< HEAD
-	while ((opt = getopt_long(argc, argv, "r:l:a:A:m:n:p:e:t:v:x:R:K:S:B:H:P:X:M:T:DEdwhb:",
-=======
-	while ((opt = getopt_long(argc, argv, "r:l:a:A:m:Q:n:p:e:t:v:x:R:K:S:B:H:P:X:M:T:DEdwh",
->>>>>>> c8c5ea87
+	while ((opt = getopt_long(argc, argv, "r:l:a:A:m:Q:n:p:e:t:v:x:R:K:S:B:H:P:X:M:T:DEdwhb:",
 			long_opts, NULL)) != -1) {
 		switch (opt) {
 		case 'l':
